# Copyright (c) Facebook, Inc. and its affiliates.
#
# This source code is licensed under the MIT license found in the
# LICENSE file in the root directory of this source tree.

import math
from typing import Dict, List, Optional

import torch
import torch.nn as nn
from fairseq import search, utils
from fairseq.data import data_utils
from fairseq.models import FairseqIncrementalDecoder
from fairseq.models.fairseq_encoder import EncoderOut
from torch import Tensor


class SequenceGenerator(nn.Module):
    def __init__(
        self,
        models,
        tgt_dict,
        beam_size=1,
        max_len_a=0,
        max_len_b=200,
        min_len=1,
        normalize_scores=True,
        len_penalty=1.0,
        unk_penalty=0.0,
        retain_dropout=False,
        temperature=1.0,
        match_source_len=False,
        no_repeat_ngram_size=0,
        search_strategy=None,
        eos=None,
    ):
        """Generates translations of a given source sentence.

        Args:
            models (List[~fairseq.models.FairseqModel]): ensemble of models,
                currently support fairseq.models.TransformerModel for scripting
            beam_size (int, optional): beam width (default: 1)
            max_len_a/b (int, optional): generate sequences of maximum length
                ax + b, where x is the source length
            min_len (int, optional): the minimum length of the generated output
                (not including end-of-sentence)
            normalize_scores (bool, optional): normalize scores by the length
                of the output (default: True)
            len_penalty (float, optional): length penalty, where <1.0 favors
                shorter, >1.0 favors longer sentences (default: 1.0)
            unk_penalty (float, optional): unknown word penalty, where <0
                produces more unks, >0 produces fewer (default: 0.0)
            retain_dropout (bool, optional): use dropout when generating
                (default: False)
            temperature (float, optional): temperature, where values
                >1.0 produce more uniform samples and values <1.0 produce
                sharper samples (default: 1.0)
            match_source_len (bool, optional): outputs should match the source
                length (default: False)
        """
        super().__init__()
        if isinstance(models, EnsembleModel):
            self.model = models
        else:
            self.model = EnsembleModel(models)
        self.pad = tgt_dict.pad()
        self.unk = tgt_dict.unk()
        self.eos = tgt_dict.eos() if eos is None else eos
        self.vocab_size = len(tgt_dict)
        self.beam_size = beam_size
        # the max beam size is the dictionary size - 1, since we never select pad
        self.beam_size = min(beam_size, self.vocab_size - 1)
        self.max_len_a = max_len_a
        self.max_len_b = max_len_b
        self.min_len = min_len

        self.normalize_scores = normalize_scores
        self.len_penalty = len_penalty
        self.unk_penalty = unk_penalty
        self.retain_dropout = retain_dropout
        self.temperature = temperature
        self.match_source_len = match_source_len
        self.no_repeat_ngram_size = no_repeat_ngram_size
        assert temperature > 0, "--temperature must be greater than 0"

        self.search = (
            search.BeamSearch(tgt_dict) if search_strategy is None else search_strategy
        )
        if not self.retain_dropout:
            self.model.eval()

    def cuda(self):
        self.model.cuda()
        return self

    @torch.no_grad()
    def forward(
        self,
        sample: Dict[str, Dict[str, Tensor]],
        prefix_tokens: Optional[Tensor] = None,
        bos_token: Optional[int] = None,
    ):
        """Generate a batch of translations.

        Args:
            sample (dict): batch
            prefix_tokens (torch.LongTensor, optional): force decoder to begin
                with these tokens
            bos_token (int, optional): beginning of sentence token
                (default: self.eos)
        """
        self.model.reset_incremental_state()
        return self._generate(sample, prefix_tokens, bos_token)

    def generate_batched_itr(self, data_itr, beam_size=None, cuda=False, timer=None):
        """Iterate over a batched dataset and yield individual translations.
        Args:
            cuda (bool, optional): use GPU for generation
            timer (StopwatchMeter, optional): time generations
        """
        for sample in data_itr:
            s = utils.move_to_cuda(sample) if cuda else sample
            if "net_input" not in s:
                continue
            input = s["net_input"]
            # model.forward normally channels prev_output_tokens into the decoder
            # separately, but SequenceGenerator directly calls model.encoder
            encoder_input = {
                k: v for k, v in input.items() if k != "prev_output_tokens"
            }
            if timer is not None:
                timer.start()
            with torch.no_grad():
                hypos = self.generate(encoder_input)
            if timer is not None:
                timer.stop(sum(len(h[0]["tokens"]) for h in hypos))
            for i, id in enumerate(s["id"].data):
                # remove padding
                src = utils.strip_pad(input["src_tokens"].data[i, :], self.pad)
                ref = (
                    utils.strip_pad(s["target"].data[i, :], self.pad)
                    if s["target"] is not None
                    else None
                )
                yield id, src, ref, hypos[i]

    @torch.no_grad()
    def generate(self, models, sample: Dict[str, Dict[str, Tensor]], **kwargs):
        """Generate translations. Match the api of other fairseq generators.

        Args:
            models (List[~fairseq.models.FairseqModel]): ensemble of models
            sample (dict): batch
            prefix_tokens (torch.LongTensor, optional): force decoder to begin
                with these tokens
            bos_token (int, optional): beginning of sentence token
                (default: self.eos)
        """
        self.model.reset_incremental_state()
        return self._generate(sample, **kwargs)

    def _generate(
        self,
        sample: Dict[str, Dict[str, Tensor]],
        prefix_tokens: Optional[Tensor] = None,
        bos_token: Optional[int] = None,
    ):

        encoder_input: Dict[str, Tensor] = {}
        for k, v in sample["net_input"].items():
            if k != "prev_output_tokens":
                encoder_input[k] = v

        src_tokens = encoder_input["src_tokens"]
        # length of the source text being the character length except EndOfSentence and pad
        src_lengths = (
            (src_tokens.ne(self.eos) & src_tokens.ne(self.pad)).long().sum(dim=1)
        )
        # bsz: total number of sentences in beam
        input_size = src_tokens.size()
        bsz, src_len = input_size[0], input_size[1]
        beam_size = self.beam_size

        max_len: int = -1
        if self.match_source_len:
            max_len = src_lengths.max().item()
        else:
            max_len = min(
                int(self.max_len_a * src_len + self.max_len_b),
                # exclude the EOS marker
                self.model.max_decoder_positions() - 1,
            )
        assert (
            self.min_len <= max_len
        ), "min_len cannot be larger than max_len, please adjust these!"
        # compute the encoder output for each beam
        encoder_outs = self.model.forward_encoder(
            src_tokens=encoder_input["src_tokens"],
            src_lengths=encoder_input["src_lengths"],
        )

        # placeholder of indices for bsz * beam_size to hold tokens and accumulative scores
        new_order = torch.arange(bsz).view(-1, 1).repeat(1, beam_size).view(-1)
        new_order = new_order.to(src_tokens.device).long()
        encoder_outs = self.model.reorder_encoder_out(encoder_outs, new_order)
        # ensure encoder_outs is a List.
        assert encoder_outs is not None

        # initialize buffers
        scores = (
            torch.zeros(bsz * beam_size, max_len + 1).to(src_tokens).float()
        )  # +1 for eos; pad is never choosed for scoring
        tokens = (
            torch.zeros(bsz * beam_size, max_len + 2)
            .to(src_tokens)
            .long()
            .fill_(self.pad)
        )  # +2 for eos and pad
        tokens[:, 0] = self.eos if bos_token is None else bos_token
        attn: Optional[Tensor] = None

        # The blacklist indicates candidates that should be ignored.
        # For example, suppose we're sampling and have already finalized 2/5
        # samples. Then the blacklist would mark 2 positions as being ignored,
        # so that we only finalize the remaining 3 samples.
        blacklist = (
            torch.zeros(bsz, beam_size).to(src_tokens).eq(-1)
        )  # forward and backward-compatible False mask

        # list of completed sentences
        finalized = torch.jit.annotate(
            List[List[Dict[str, Tensor]]],
            [torch.jit.annotate(List[Dict[str, Tensor]], []) for i in range(bsz)],
        )  # contains lists of dictionaries of infomation about the hypothesis being finalized at each step

        finished = [
            False for i in range(bsz)
        ]  # a boolean array indicating if the sentence at the index is finished or not
        num_remaining_sent = bsz  # number of sentences remaining

        # number of candidate hypos per step
        cand_size = 2 * beam_size  # 2 x beam size in case half are EOS

        # offset arrays for converting between different indexing schemes
        bbsz_offsets = (torch.arange(0, bsz) * beam_size).unsqueeze(1).type_as(tokens)
        cand_offsets = torch.arange(0, cand_size).type_as(tokens)

        reorder_state: Optional[Tensor] = None
        batch_idxs: Optional[Tensor] = None
        for step in range(max_len + 1):  # one extra step for EOS marker
            # reorder decoder internal states based on the prev choice of beams
            # print(f'step: {step}')
            if reorder_state is not None:
                if batch_idxs is not None:
                    # update beam indices to take into account removed sentences
                    corr = batch_idxs - torch.arange(batch_idxs.numel()).type_as(
                        batch_idxs
                    )
                    reorder_state.view(-1, beam_size).add_(
                        corr.unsqueeze(-1) * beam_size
                    )
                self.model.reorder_incremental_state(reorder_state)
                encoder_outs = self.model.reorder_encoder_out(
                    encoder_outs, reorder_state
                )

            lprobs, avg_attn_scores = self.model.forward_decoder(
                tokens[:, : step + 1], encoder_outs, self.temperature
            )
            lprobs[lprobs != lprobs] = torch.tensor(-math.inf).to(lprobs)

            lprobs[:, self.pad] = -math.inf  # never select pad
            lprobs[:, self.unk] -= self.unk_penalty  # apply unk penalty

            # handle max length constraint
            if step >= max_len:
                lprobs[:, : self.eos] = -math.inf
                lprobs[:, self.eos + 1 :] = -math.inf

            # handle prefix tokens (possibly with different lengths)
            if (
                prefix_tokens is not None
                and step < prefix_tokens.size(1)
                and step < max_len
            ):
                lprobs, tokens, scores = self._prefix_tokens(
                    step, lprobs, scores, tokens, prefix_tokens, beam_size
                )
            elif step < self.min_len:
                # minimum length constraint (does not apply if using prefix_tokens)
                lprobs[:, self.eos] = -math.inf

            # Record attention scores, only support avg_attn_scores is a Tensor
            if avg_attn_scores is not None:
                if attn is None:
<<<<<<< HEAD
                    attn = scores.new(bsz * beam_size, avg_attn_scores.size(1), max_len + 2)
                    attn_buf = attn.clone()
=======
                    attn = torch.empty(
                        bsz * beam_size, avg_attn_scores.size(1), max_len + 2
                    ).to(scores)
>>>>>>> 38f35ccc
                attn[:, :, step + 1].copy_(avg_attn_scores)

            scores = scores.type_as(lprobs)
            eos_bbsz_idx = torch.empty(0).to(
                tokens
            )  # indices of hypothesis ending with eos (finished sentences)
            eos_scores = torch.empty(0).to(
                scores
            )  # scores of hypothesis ending with eos (finished sentences)

            self.search.set_src_lengths(src_lengths)

            if self.no_repeat_ngram_size > 0:
                lprobs = self._no_repeat_ngram(tokens, lprobs, bsz, beam_size, step)

            cand_scores, cand_indices, cand_beams = self.search.step(
                step,
                lprobs.view(bsz, -1, self.vocab_size),
                scores.view(bsz, beam_size, -1)[:, :, :step],
            )

            # cand_bbsz_idx contains beam indices for the top candidate
            # hypotheses, with a range of values: [0, bsz*beam_size),
            # and dimensions: [bsz, cand_size]
            cand_bbsz_idx = cand_beams.add(bbsz_offsets)

            # finalize hypotheses that end in eos
            eos_mask = cand_indices.eq(self.eos) & cand_scores.ne(-math.inf)
            eos_mask[:, :beam_size][blacklist] = torch.tensor(0).to(eos_mask)

            # only consider eos when it's among the top beam_size indices
            eos_bbsz_idx = torch.masked_select(
                cand_bbsz_idx[:, :beam_size], mask=eos_mask[:, :beam_size]
            )

            finalized_sents: List[int] = []
            if eos_bbsz_idx.numel() > 0:
                eos_scores = torch.masked_select(
                    cand_scores[:, :beam_size], mask=eos_mask[:, :beam_size]
                )
                finalized_sents = self.finalize_hypos(
                    step,
                    eos_bbsz_idx,
                    eos_scores,
                    tokens,
                    scores,
                    finalized,
                    finished,
                    beam_size,
                    attn,
                    src_lengths,
                    max_len,
                )
                num_remaining_sent -= len(finalized_sents)

            assert num_remaining_sent >= 0
            if num_remaining_sent == 0:
                break
            assert step < max_len

            if len(finalized_sents) > 0:
                new_bsz = bsz - len(finalized_sents)

                # construct batch_idxs which holds indices of batches to keep for the next pass
                batch_mask = torch.ones(bsz).to(cand_indices)
                batch_mask[
                    torch.tensor(finalized_sents).to(cand_indices)
                ] = torch.tensor(0).to(batch_mask)
                batch_idxs = batch_mask.nonzero().squeeze(-1)

                eos_mask = eos_mask[batch_idxs]
                cand_beams = cand_beams[batch_idxs]
                bbsz_offsets.resize_(new_bsz, 1)
                cand_bbsz_idx = cand_beams.add(bbsz_offsets)
                cand_scores = cand_scores[batch_idxs]
                cand_indices = cand_indices[batch_idxs]

                if prefix_tokens is not None:
                    prefix_tokens = prefix_tokens[batch_idxs]
                src_lengths = src_lengths[batch_idxs]
                blacklist = blacklist[batch_idxs]

                scores = scores.view(bsz, -1)[batch_idxs].view(new_bsz * beam_size, -1)
                tokens = tokens.view(bsz, -1)[batch_idxs].view(new_bsz * beam_size, -1)
                if attn is not None:
                    attn = attn.view(bsz, -1)[batch_idxs].view(
                        new_bsz * beam_size, attn.size(1), -1
                    )
                bsz = new_bsz
            else:
                batch_idxs = None
            # set active_mask so that values > cand_size indicate eos hypos
            # and values < cand_size indicate candidate active hypos.
            # After, the min values per row are the top candidate active hypos

            # Rewrite the operator since the element wise or is not supported in torchscript.

            eos_mask[:, :beam_size] = ~((~blacklist) & (~eos_mask[:, :beam_size]))
            active_mask = torch.add(
                eos_mask.type_as(cand_offsets) * cand_size,
                cand_offsets[: eos_mask.size(1)],
            )

            # get the top beam_size active hypotheses, which are just the hypos
            # with the smallest values in active_mask
            new_blacklist, active_hypos = torch.topk(
                active_mask, k=beam_size, dim=1, largest=False
            )

            # update blacklist to ignore any finalized hypos
            blacklist = new_blacklist.ge(cand_size)[:, :beam_size]
            assert (~blacklist).any(dim=1).all()

            active_bbsz_idx = torch.gather(cand_bbsz_idx, dim=1, index=active_hypos)
            active_scores = torch.gather(cand_scores, dim=1, index=active_hypos)

            active_bbsz_idx = active_bbsz_idx.view(-1)
            active_scores = active_scores.view(-1)

            # copy tokens and scores for active hypotheses
            tokens[:, : step + 1] = torch.index_select(
                tokens[:, : step + 1], dim=0, index=active_bbsz_idx
            )
            tokens.view(bsz, beam_size, -1)[:, :, step + 1] = torch.gather(
                cand_indices, dim=1, index=active_hypos
            )
            if step > 0:
                scores[:, :step] = torch.index_select(
                    scores[:, :step], dim=0, index=active_bbsz_idx
                )
            scores.view(bsz, beam_size, -1)[:, :, step] = torch.gather(
                cand_scores, dim=1, index=active_hypos
            )

            # copy attention for active hypotheses
            if attn is not None:
                attn[:, :, : step + 2] = torch.index_select(
                    attn[:, :, : step + 2], dim=0, index=active_bbsz_idx
                )

            # reorder incremental state in decoder
            reorder_state = active_bbsz_idx

        # sort by score descending
        for sent in range(len(finalized)):
            # make into beam container
            BCList = [
                BeamContainer(elem["score"].item(), elem) for elem in finalized[sent]
            ]
            BCList.sort()
            BCList.reverse()
            finalized[sent] = torch.jit.annotate(
                List[Dict[str, Tensor]], [x.elem for x in BCList]
            )

        return finalized

    def _prefix_tokens(
        self, step: int, lprobs, scores, tokens, prefix_tokens, beam_size: int
    ):
        """Handle prefix tokens"""
        prefix_toks = prefix_tokens[:, step].unsqueeze(-1).repeat(1, beam_size).view(-1)
        prefix_lprobs = lprobs.gather(-1, prefix_toks.unsqueeze(-1))
        prefix_mask = prefix_toks.ne(self.pad)
        lprobs[prefix_mask] = torch.tensor(-math.inf).to(lprobs)
        lprobs[prefix_mask] = lprobs[prefix_mask].scatter_(
            -1, prefix_toks[prefix_mask].unsqueeze(-1), prefix_lprobs[prefix_mask]
        )
        # if prefix includes eos, then we should make sure tokens and
        # scores are the same across all beams
        eos_mask = prefix_toks.eq(self.eos)
        if eos_mask.any():
            # validate that the first beam matches the prefix
            first_beam = tokens[eos_mask].view(-1, beam_size, tokens.size(-1))[
                :, 0, 1 : step + 1
            ]
            eos_mask_batch_dim = eos_mask.view(-1, beam_size)[:, 0]
            target_prefix = prefix_tokens[eos_mask_batch_dim][:, :step]
            assert (first_beam == target_prefix).all()

            # copy tokens, scores and lprobs from the first beam to all beams
            tokens = self.replicate_first_beam(tokens, eos_mask_batch_dim, beam_size)
            scores = self.replicate_first_beam(scores, eos_mask_batch_dim, beam_size)
            lprobs = self.replicate_first_beam(lprobs, eos_mask_batch_dim, beam_size)
        return lprobs, tokens, scores

    def replicate_first_beam(self, tensor, mask, beam_size: int):
        tensor = tensor.view(-1, beam_size, tensor.size(-1))
        tensor[mask] = tensor[mask][:, :1, :]
        return tensor.view(-1, tensor.size(-1))

    def finalize_hypos(
        self,
        step: int,
        bbsz_idx,
        eos_scores,
        tokens,
        scores,
        finalized: List[List[Dict[str, Tensor]]],
        finished: List[bool],
        beam_size: int,
        attn: Optional[Tensor],
        src_lengths,
        max_len: int,
    ):
        """Finalize hypothesis, store finalized information in `finalized`, and change `finished` accordingly.
        Returns number of sentences being finalized.
        Args:
            bbsz_idx (Tensor):
        """
        assert bbsz_idx.numel() == eos_scores.numel()

        # clone relevant token and attention tensors
        tokens_clone = tokens.index_select(0, bbsz_idx)[
            :, 1 : step + 2
        ]  # skip the first index, which is EOS

        tokens_clone[:, step] = self.eos
        attn_clone = (
            attn.index_select(0, bbsz_idx)[:, :, 1 : step + 2]
            if attn is not None
            else None
        )

        # compute scores per token position
        pos_scores = scores.index_select(0, bbsz_idx)[:, : step + 1]
        pos_scores[:, step] = eos_scores
        # convert from cumulative to per-position scores
        pos_scores[:, 1:] = pos_scores[:, 1:] - pos_scores[:, :-1]

        # normalize sentence-level scores
        if self.normalize_scores:
            eos_scores /= (step + 1) ** self.len_penalty

        cum_unfin: List[int] = []
        prev = 0
        for f in finished:
            if f:
                prev += 1
            else:
                cum_unfin.append(prev)

        # set() is not supported in script export
        sents_seen: Dict[str, Optional[Tensor]] = {}
        for i in range(bbsz_idx.size()[0]):
            idx = bbsz_idx[i]
            score = eos_scores[i]
            unfin_idx = idx // beam_size
            sent = unfin_idx + cum_unfin[unfin_idx]
            # Cannot create dict for key type '(int, int)' in torchscript.
            # The workaround is to cast int to string
            seen = str(sent.item()) + "_" + str(unfin_idx.item())
            if seen not in sents_seen:
                sents_seen[seen] = None

            if self.match_source_len and step > src_lengths[unfin_idx]:
                score = torch.tensor(-math.inf).to(score)

            if len(finalized[sent]) < beam_size:
                if attn_clone is not None:
                    # remove padding tokens from attn scores
                    hypo_attn = attn_clone[i]
                else:
                    hypo_attn = torch.empty(0)
                finalized[sent].append(
                    {
                        "tokens": tokens_clone[i],
                        "score": score,
                        "attention": hypo_attn,  # src_len x tgt_len
                        "alignment": torch.empty(0),
                        "positional_scores": pos_scores[i],
                    }
                )

        newly_finished: List[int] = []
        for seen in sents_seen.keys():
            # check termination conditions for this sentence
            sent: int = int(float(seen.split("_")[0]))
            unfin_idx: int = int(float(seen.split("_")[1]))
            if not finished[sent] and self.is_finished(
                step, unfin_idx, max_len, len(finalized[sent]), beam_size
            ):
                finished[sent] = True
                newly_finished.append(unfin_idx)
        return newly_finished

    def is_finished(
        self,
        step: int,
        unfin_idx: int,
        max_len: int,
        finalized_sent_len: int,
        beam_size: int,
    ):
        """
        Check whether we've finished generation for a given sentence, by
        comparing the worst score among finalized hypotheses to the best
        possible score among unfinalized hypotheses.
        """
        assert finalized_sent_len <= beam_size
        if finalized_sent_len == beam_size or step == max_len:
            return True
        return False

    def calculate_banned_tokens(
        self,
        tokens,
        step: int,
        gen_ngrams: List[Dict[str, List[int]]],
        no_repeat_ngram_size: int,
        bbsz_idx: int,
    ):
        tokens_list: List[int] = tokens[
            bbsz_idx, step + 2 - no_repeat_ngram_size : step + 1
        ].tolist()
        # before decoding the next token, prevent decoding of ngrams that have already appeared
        ngram_index = ",".join([str(x) for x in tokens_list])
        return gen_ngrams[bbsz_idx].get(ngram_index, torch.jit.annotate(List[int], []))

    def transpose_list(self, l: List[List[int]]):
        # GeneratorExp aren't supported in TS so ignoring the lint
        min_len = min([len(x) for x in l])  # noqa
        l2 = [[row[i] for row in l] for i in range(min_len)]
        return l2

    def _no_repeat_ngram(self, tokens, lprobs, bsz: int, beam_size: int, step: int):
        # for each beam and batch sentence, generate a list of previous ngrams
        gen_ngrams: List[Dict[str, List[int]]] = [
            torch.jit.annotate(Dict[str, List[int]], {})
            for bbsz_idx in range(bsz * beam_size)
        ]
        cpu_tokens = tokens.cpu()
        for bbsz_idx in range(bsz * beam_size):
            gen_tokens: List[int] = cpu_tokens[bbsz_idx].tolist()
            for ngram in self.transpose_list(
                [gen_tokens[i:] for i in range(self.no_repeat_ngram_size)]
            ):
                key = ",".join([str(x) for x in ngram[:-1]])
                gen_ngrams[bbsz_idx][key] = gen_ngrams[bbsz_idx].get(
                    key, torch.jit.annotate(List[int], [])
                ) + [ngram[-1]]

        if step + 2 - self.no_repeat_ngram_size >= 0:
            # no banned tokens if we haven't generated no_repeat_ngram_size tokens yet
            banned_tokens = [
                self.calculate_banned_tokens(
                    tokens, step, gen_ngrams, self.no_repeat_ngram_size, bbsz_idx
                )
                for bbsz_idx in range(bsz * beam_size)
            ]
        else:
            banned_tokens = [
                torch.jit.annotate(List[int], []) for bbsz_idx in range(bsz * beam_size)
            ]
        for bbsz_idx in range(bsz * beam_size):
            lprobs[bbsz_idx][
                torch.tensor(banned_tokens[bbsz_idx]).long()
            ] = torch.tensor(-math.inf, dtype=torch.float)
        return lprobs


class EnsembleModel(nn.Module):
    """A wrapper around an ensemble of models."""

    incremental_states: List[Dict[str, Dict[str, Optional[Tensor]]]]

    def __init__(self, models):
        super().__init__()
        self.models_size = len(models)
        # method '__len__' is not supported in ModuleList for torch script
        self.single_model = models[0]
        self.models = nn.ModuleList(models)

        self.incremental_states = torch.jit.annotate(
            List[Dict[str, Dict[str, Optional[Tensor]]]],
            [
                torch.jit.annotate(Dict[str, Dict[str, Optional[Tensor]]], {})
                for i in range(self.models_size)
            ],
        )
        self.has_incremental: bool = False
        if all(
            hasattr(m, "decoder") and isinstance(m.decoder, FairseqIncrementalDecoder)
            for m in models
        ):
            self.has_incremental = True

    def forward(self):
        pass

    def reset_incremental_state(self):
        if self.has_incremental_states():
            self.incremental_states = torch.jit.annotate(
                List[Dict[str, Dict[str, Optional[Tensor]]]],
                [
                    torch.jit.annotate(Dict[str, Dict[str, Optional[Tensor]]], {})
                    for i in range(self.models_size)
                ],
            )
        return

    def has_encoder(self):
        return hasattr(self.single_model, "encoder")

    def has_incremental_states(self):
        return self.has_incremental

    def max_decoder_positions(self):
        return min([m.max_decoder_positions() for m in self.models])

    @torch.jit.export
    def forward_encoder(self, src_tokens, src_lengths):
        if not self.has_encoder():
            return None
        return [
            model.encoder(src_tokens=src_tokens, src_lengths=src_lengths)
            for model in self.models
        ]

    @torch.jit.export
    def forward_decoder(
        self, tokens, encoder_outs: List[EncoderOut], temperature: float = 1.0
    ):
        log_probs = []
        avg_attn: Optional[Tensor] = None
        encoder_out: Optional[EncoderOut] = None
        for i, model in enumerate(self.models):
            if self.has_encoder():
                encoder_out = encoder_outs[i]
            # decode each model
            if self.has_incremental_states():
                decoder_out = model.decoder.forward(
                    tokens,
                    encoder_out=encoder_out,
                    incremental_state=self.incremental_states[i],
                )
            else:
                decoder_out = model.decoder.forward(tokens, encoder_out=encoder_out)

            attn: Optional[Tensor] = None
            decoder_len = len(decoder_out)
            if decoder_len > 1 and decoder_out[1] is not None:
                if isinstance(decoder_out[1], Tensor):
                    attn = decoder_out[1]
                else:
                    attn_holder = decoder_out[1]["attn"]
                    if isinstance(attn_holder, Tensor):
                        attn = attn_holder
                    elif attn_holder is not None:
                        attn = attn_holder[0]
                if attn is not None:
                    attn = attn[:, -1, :]

            decoder_out_tuple = (
                decoder_out[0][:, -1:, :].div_(temperature),
                None if decoder_len <= 1 else decoder_out[1],
            )

            probs = model.get_normalized_probs(
                decoder_out_tuple, log_probs=True, sample=None
            )
            probs = probs[:, -1, :]
            if self.models_size == 1:
                return probs, attn

            log_probs.append(probs)
            if attn is not None:
                if avg_attn is None:
                    avg_attn = attn
                else:
                    avg_attn.add_(attn)
        avg_probs = torch.logsumexp(torch.stack(log_probs, dim=0), dim=0) - math.log(
            self.models_size
        )
        if avg_attn is not None:
            avg_attn.div_(self.models_size)
        return avg_probs, avg_attn

    @torch.jit.export
    def reorder_encoder_out(self, encoder_outs: Optional[List[EncoderOut]], new_order):
        """
        Reorder encoder output according to *new_order*.

        Args:
            encoder_out: output from the ``forward()`` method
            new_order (LongTensor): desired order

        Returns:
            *encoder_out* rearranged according to *new_order*
        """
        new_outs: List[EncoderOut] = []
        if not self.has_encoder():
            return new_outs
        for i, model in enumerate(self.models):
            assert encoder_outs is not None
            new_outs.append(
                model.encoder.reorder_encoder_out(encoder_outs[i], new_order)
            )
        return new_outs

    @torch.jit.export
    def reorder_incremental_state(self, new_order):
        if not self.has_incremental_states():
            return
        for i, model in enumerate(self.models):
            model.decoder.reorder_incremental_state(
                self.incremental_states[i], new_order
            )


class SequenceGeneratorWithAlignment(SequenceGenerator):
    def __init__(self, models, tgt_dict, left_pad_target=False, **kwargs):
        """Generates translations of a given source sentence.

        Produces alignments following "Jointly Learning to Align and
        Translate with Transformer Models" (Garg et al., EMNLP 2019).

        Args:
            left_pad_target (bool, optional): Whether or not the
                hypothesis should be left padded or not when they are
                teacher forced for generating alignments.
        """
        super().__init__(EnsembleModelWithAlignment(models), tgt_dict, **kwargs)
        self.left_pad_target = left_pad_target

    @torch.no_grad()
    def generate(self, models, sample, **kwargs):
        self.model.reset_incremental_state()
        finalized = super()._generate(sample, **kwargs)

        src_tokens = sample["net_input"]["src_tokens"]
        bsz = src_tokens.shape[0]
        beam_size = self.beam_size
        src_tokens, src_lengths, prev_output_tokens, tgt_tokens = self._prepare_batch_for_alignment(
            sample, finalized
        )
        if any(getattr(m, "full_context_alignment", False) for m in self.model.models):
            attn = self.model.forward_align(src_tokens, src_lengths, prev_output_tokens)
        else:
            attn = [
                finalized[i // beam_size][i % beam_size]["attention"].transpose(1, 0)
                for i in range(bsz * beam_size)
            ]

        # Process the attn matrix to extract hard alignments.
        for i in range(bsz * beam_size):
            alignment = utils.extract_hard_alignment(
                attn[i], src_tokens[i], tgt_tokens[i], self.pad, self.eos
            )
            finalized[i // beam_size][i % beam_size]["alignment"] = alignment
        return finalized

    def _prepare_batch_for_alignment(self, sample, hypothesis):
        src_tokens = sample["net_input"]["src_tokens"]
        bsz = src_tokens.shape[0]
        src_tokens = (
            src_tokens[:, None, :]
            .expand(-1, self.beam_size, -1)
            .contiguous()
            .view(bsz * self.beam_size, -1)
        )
        src_lengths = sample["net_input"]["src_lengths"]
        src_lengths = (
            src_lengths[:, None]
            .expand(-1, self.beam_size)
            .contiguous()
            .view(bsz * self.beam_size)
        )
        prev_output_tokens = data_utils.collate_tokens(
            [beam["tokens"] for example in hypothesis for beam in example],
            self.pad,
            self.eos,
            self.left_pad_target,
            move_eos_to_beginning=True,
        )
        tgt_tokens = data_utils.collate_tokens(
            [beam["tokens"] for example in hypothesis for beam in example],
            self.pad,
            self.eos,
            self.left_pad_target,
            move_eos_to_beginning=False,
        )
        return src_tokens, src_lengths, prev_output_tokens, tgt_tokens


class EnsembleModelWithAlignment(EnsembleModel):
    """A wrapper around an ensemble of models."""

    def __init__(self, models):
        super().__init__(models)

    def forward_align(self, src_tokens, src_lengths, prev_output_tokens):
        avg_attn = None
        for model in self.models:
            decoder_out = model(src_tokens, src_lengths, prev_output_tokens)
            attn = decoder_out[1]["attn"]
            if avg_attn is None:
                avg_attn = attn
            else:
                avg_attn.add_(attn)
        if len(self.models) > 1:
            avg_attn.div_(len(self.models))
        return avg_attn


@torch.jit.script
class BeamContainer(object):
    def __init__(self, score: float, elem: Dict[str, Tensor]):
        self.score = score
        self.elem = elem

    def __lt__(self, other):
        # type: (BeamContainer) -> bool
        # Due to https://github.com/pytorch/pytorch/issues/20388,
        # this has to use old style type annotations
        # Match original behavior of sorted function when two scores are equal.
        return self.score <= other.score<|MERGE_RESOLUTION|>--- conflicted
+++ resolved
@@ -293,14 +293,9 @@
             # Record attention scores, only support avg_attn_scores is a Tensor
             if avg_attn_scores is not None:
                 if attn is None:
-<<<<<<< HEAD
-                    attn = scores.new(bsz * beam_size, avg_attn_scores.size(1), max_len + 2)
-                    attn_buf = attn.clone()
-=======
                     attn = torch.empty(
                         bsz * beam_size, avg_attn_scores.size(1), max_len + 2
                     ).to(scores)
->>>>>>> 38f35ccc
                 attn[:, :, step + 1].copy_(avg_attn_scores)
 
             scores = scores.type_as(lprobs)
