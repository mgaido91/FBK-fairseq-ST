# Copyright (c) Facebook, Inc. and its affiliates.
#
# This source code is licensed under the MIT license found in the
# LICENSE file in the root directory of this source tree.

import unittest

import torch

from fairseq import utils


class TestUtils(unittest.TestCase):

    def test_convert_padding_direction(self):
        pad = 1
        left_pad = torch.LongTensor([
            [2, 3, 4, 5, 6],
            [1, 7, 8, 9, 10],
            [1, 1, 1, 11, 12],
        ])
        right_pad = torch.LongTensor([
            [2, 3, 4, 5, 6],
            [7, 8, 9, 10, 1],
            [11, 12, 1, 1, 1],
        ])

        self.assertAlmostEqual(
            right_pad,
            utils.convert_padding_direction(
                left_pad,
                pad,
                left_to_right=True,
            ),
        )
        self.assertAlmostEqual(
            left_pad,
            utils.convert_padding_direction(
                right_pad,
                pad,
                right_to_left=True,
            ),
        )

    def test_make_positions(self):
        pad = 1
        left_pad_input = torch.LongTensor([
            [9, 9, 9, 9, 9],
            [1, 9, 9, 9, 9],
            [1, 1, 1, 9, 9],
        ])
        left_pad_output = torch.LongTensor([
            [2, 3, 4, 5, 6],
            [1, 2, 3, 4, 5],
            [1, 1, 1, 2, 3],
        ])
        right_pad_input = torch.LongTensor([
            [9, 9, 9, 9, 9],
            [9, 9, 9, 9, 1],
            [9, 9, 1, 1, 1],
        ])
        right_pad_output = torch.LongTensor([
            [2, 3, 4, 5, 6],
            [2, 3, 4, 5, 1],
            [2, 3, 1, 1, 1],
        ])

        self.assertAlmostEqual(
            left_pad_output,
            utils.make_positions(left_pad_input, pad),
        )
        self.assertAlmostEqual(
            right_pad_output,
            utils.make_positions(right_pad_input, pad),
        )

<<<<<<< HEAD
=======
    def test_clip_grad_norm_(self):
        params = torch.nn.Parameter(torch.zeros(5)).requires_grad_(False)
        grad_norm = utils.clip_grad_norm_(params, 1.0)
        self.assertTrue(torch.is_tensor(grad_norm))
        self.assertEqual(grad_norm, 0.0)

        params = [torch.nn.Parameter(torch.zeros(5)) for i in range(3)]
        for p in params:
            p.grad = torch.full((5,), fill_value=2)
        grad_norm = utils.clip_grad_norm_(params, 1.0)
        exp_grad_norm = torch.full((15,), fill_value=2).norm()
        self.assertTrue(torch.is_tensor(grad_norm))
        self.assertEqual(grad_norm, exp_grad_norm)

        grad_norm = utils.clip_grad_norm_(params, 1.0)
        self.assertAlmostEqual(grad_norm, torch.tensor(1.0))

>>>>>>> efb04d19
    def test_resolve_max_positions_with_tuple(self):
        resolved = utils.resolve_max_positions(None, (2000, 100, 2000), 12000)
        self.assertEqual(resolved, (2000, 100, 2000))

    def assertAlmostEqual(self, t1, t2):
        self.assertEqual(t1.size(), t2.size(), "size mismatch")
        self.assertLess(utils.item((t1 - t2).abs().max()), 1e-4)


if __name__ == '__main__':
    unittest.main()<|MERGE_RESOLUTION|>--- conflicted
+++ resolved
@@ -74,8 +74,6 @@
             utils.make_positions(right_pad_input, pad),
         )
 
-<<<<<<< HEAD
-=======
     def test_clip_grad_norm_(self):
         params = torch.nn.Parameter(torch.zeros(5)).requires_grad_(False)
         grad_norm = utils.clip_grad_norm_(params, 1.0)
@@ -93,7 +91,6 @@
         grad_norm = utils.clip_grad_norm_(params, 1.0)
         self.assertAlmostEqual(grad_norm, torch.tensor(1.0))
 
->>>>>>> efb04d19
     def test_resolve_max_positions_with_tuple(self):
         resolved = utils.resolve_max_positions(None, (2000, 100, 2000), 12000)
         self.assertEqual(resolved, (2000, 100, 2000))
