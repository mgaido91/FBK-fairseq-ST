--- conflicted
+++ resolved
@@ -262,23 +262,17 @@
         if padding_needed > 0:
             padding_needed = 2 - padding_needed
             x = F.pad(x, (0, padding_needed))
-<<<<<<< HEAD
-        return x.view(b_sz, -1, 2)
+
+        return EncoderOut(
+            encoder_out=x.view(b_sz, -1, 2),
+            encoder_padding_mask=None,
+            encoder_embedding=None,
+            encoder_states=None,
+            src_tokens=None,
+            src_lengths=None,
+        )
 
     def reorder_encoder_out(self, encoder_out, new_order):
-        return encoder_out.index_select(0, new_order)
-=======
-
-        return EncoderOut(
-            encoder_out=x.view(b_sz, -1, 2),
-            encoder_padding_mask=None,
-            encoder_embedding=None,
-            encoder_states=None,
-            src_tokens=None,
-            src_lengths=None,
-        )
-
-    def reorder_encoder_out(self, encoder_out, new_order):
         return EncoderOut(
             encoder_out=encoder_out.encoder_out.index_select(0, new_order),
             encoder_padding_mask=None,
@@ -287,7 +281,6 @@
             src_tokens=None,
             src_lengths=None,
         )
->>>>>>> 38f35ccc
 
 
 class TestReshapingModel(FairseqEncoderDecoderModel):
