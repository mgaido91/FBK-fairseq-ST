# Copyright (c) Facebook, Inc. and its affiliates.
#
# This source code is licensed under the MIT license found in the
# LICENSE file in the root directory of this source tree.

import argparse
import tempfile
import unittest

import tests.utils as test_utils
import torch
from fairseq import search
from fairseq.data.dictionary import Dictionary

from fairseq.models.transformer import TransformerModel
from fairseq.sequence_generator import SequenceGenerator, EnsembleModel
from fairseq.tasks.fairseq_task import FairseqTask


DEFAULT_TEST_VOCAB_SIZE = 100


class DummyTask(FairseqTask):
    def __init__(self, args):
        super().__init__(args)
        self.dictionary = get_dummy_dictionary()
        if getattr(self.args, "ctc", False):
            self.dictionary.add_symbol("<ctc_blank>")
        self.src_dict = self.dictionary
        self.tgt_dict = self.dictionary

    @property
    def source_dictionary(self):
        return self.src_dict

    @property
    def target_dictionary(self):
        return self.dictionary


def get_dummy_dictionary(vocab_size=DEFAULT_TEST_VOCAB_SIZE):
    dummy_dict = Dictionary()
    # add dummy symbol to satisfy vocab size
    for id, _ in enumerate(range(vocab_size)):
        dummy_dict.add_symbol("{}".format(id), 1000)
    return dummy_dict


def get_dummy_task_and_parser():
    """
    to build a fariseq model, we need some dummy parse and task. This function
    is used to create dummy task and parser to faciliate model/criterion test

    Note: we use FbSpeechRecognitionTask as the dummy task. You may want
    to use other task by providing another function
    """
    parser = argparse.ArgumentParser(
        description="test_dummy_s2s_task", argument_default=argparse.SUPPRESS
    )
    DummyTask.add_args(parser)
    args = parser.parse_args([])
    task = DummyTask.setup_task(args)
    return task, parser


class TestJitSequenceGeneratorBase(unittest.TestCase):
    def setUp(self):
        self.task, self.parser = get_dummy_task_and_parser()
        eos = self.task.tgt_dict.eos()
        src_tokens = torch.randint(3, 50, (2, 10)).long()
        src_tokens = torch.cat((src_tokens, torch.LongTensor([[eos], [eos]])), -1)
        src_lengths = torch.LongTensor([2, 10])
        self.sample = {
            "net_input": {"src_tokens": src_tokens, "src_lengths": src_lengths}
        }
        TransformerModel.add_args(self.parser)
        args = self.parser.parse_args([])
        args.encoder_layers = 2
        args.decoder_layers = 1
        self.transformer_model = TransformerModel.build_model(args, self.task)

    def assertOutputEqual(self, hypo, pos_probs):
        pos_scores = torch.FloatTensor(pos_probs).log()
        self.assertTensorSizeEqual(hypo["positional_scores"], pos_scores)
        self.assertTensorSizeEqual(pos_scores.numel(), hypo["tokens"].numel())

    def assertTensorSizeEqual(self, t1, t2):
        self.assertEqual(t1.size(), t2.size(), "size mismatch")

    def assertAlmostEqual(self, t1, t2):
        self.assertEqual(t1.size(), t2.size(), "size mismatch")
        self.assertLess((t1 - t2).abs().max(), 1e-4)

    def assertTensorEqual(self, t1, t2):
        self.assertEqual(t1.size(), t2.size(), "size mismatch")
        self.assertEqual(t1.ne(t2).long().sum(), 0)

    def assertHypoEqual(self, h1, h2):
        "Check two hypos are equal"
        self.assertTensorEqual(h1["tokens"], h2["tokens"])
        self.assertAlmostEqual(h1["positional_scores"], h2["positional_scores"])
        self.assertLess(abs(h1["score"] - h2["score"]), 1e-6)
        self.assertAlmostEqual(h1["attention"], h2["attention"])

    def _test_save_and_load(self, scripted_module):
        with tempfile.NamedTemporaryFile() as f:
            scripted_module.save(f.name)
            torch.jit.load(f.name)


class TestJitSequeneceGenerator(TestJitSequenceGeneratorBase):

    @unittest.skipIf(
        torch.__version__ < "1.5.0", "Targeting OSS scriptability for the 1.5 release"
    )
    def test_export_transformer(self):
        model = self.transformer_model
        torch.jit.script(model)

    @unittest.skipIf(
        torch.__version__ < "1.5.0", "Targeting OSS scriptability for the 1.5 release"
    )
    def test_ensemble_sequence_generator(self):
        model = self.transformer_model
        generator = SequenceGenerator(
            [model], self.task.tgt_dict, beam_size=2, no_repeat_ngram_size=2
        )
        scripted_model = torch.jit.script(generator)
        self._test_save_and_load(scripted_model)

    @unittest.skipIf(
        torch.__version__ < "1.5.0", "Targeting OSS scriptability for the 1.5 release"
    )
    def test_quantized_ensemble_sequence_generator(self):
        model = torch.quantization.quantize_dynamic(
            self.transformer_model, {torch.nn.Linear}, dtype=torch.qint8, inplace=True
        )
        generator = SequenceGenerator([model], self.task.tgt_dict, beam_size=2)
        scripted_model = torch.jit.script(generator)
        self._test_save_and_load(scripted_model)


class TestJitEnsemble(TestJitSequenceGeneratorBase):

    @unittest.skipIf(
        torch.__version__ < "1.5.0", "Targeting OSS scriptability for the 1.5 release"
    )
    def test_export_ensemble_model(self):
        model = self.transformer_model
        ensemble_models = EnsembleModel([model])
        torch.jit.script(ensemble_models)


class TestExportSearch(unittest.TestCase):
    def setUp(self):
        task, _ = get_dummy_task_and_parser()
        self.tgt_dict = task.tgt_dict
        self.min_top1_prob = 0.4

    def test_export_diverse_bs(self):
        search_strategy = search.DiverseBeamSearch(
            self.tgt_dict, num_groups=2, diversity_strength=0.0
        )
        torch.jit.script(search_strategy)

    def test_export_sampling(self):
        low_sampling_topp = self.min_top1_prob / 2.0
        search_strategy = search.Sampling(
            self.tgt_dict, sampling_topp=low_sampling_topp
        )
        torch.jit.script(search_strategy)

    def test_export_diverse_siblings_search(self):
        search_strategy = search.DiverseSiblingsSearch(
            self.tgt_dict, diversity_rate=0.5
        )
        torch.jit.script(search_strategy)


class TestSequenceGeneratorBase(unittest.TestCase):
    def assertHypoTokens(self, hypo, tokens):
        self.assertTensorEqual(hypo["tokens"], torch.LongTensor(tokens))

    def assertHypoScore(self, hypo, pos_probs, normalized=True, lenpen=1.0):
        pos_scores = torch.FloatTensor(pos_probs).log()
        self.assertAlmostEqual(hypo["positional_scores"], pos_scores)
        self.assertEqual(pos_scores.numel(), hypo["tokens"].numel())
        score = pos_scores.sum()
        if normalized:
            score /= pos_scores.numel() ** lenpen
        self.assertLess(abs(score - hypo["score"]), 1e-6)

    def assertAlmostEqual(self, t1, t2):
        self.assertEqual(t1.size(), t2.size(), "size mismatch")
        self.assertLess((t1 - t2).abs().max(), 1e-4)

    def assertTensorEqual(self, t1, t2):
        self.assertEqual(t1.size(), t2.size(), "size mismatch")
        self.assertEqual(t1.ne(t2).long().sum(), 0)


class TestSequeneceGenerator(TestSequenceGeneratorBase):
    def setUp(self):
        self.tgt_dict, self.w1, self.w2, src_tokens, src_lengths, self.model = (
            test_utils.sequence_generator_setup()
        )
        self.sample = {
            "net_input": {"src_tokens": src_tokens, "src_lengths": src_lengths}
        }

    def test_with_normalization(self):
        generator = SequenceGenerator([self.model], self.tgt_dict, beam_size=2)
        hypos = generator.forward(self.sample)
        eos, w1, w2 = self.tgt_dict.eos(), self.w1, self.w2
        # sentence 1, beam 1
        self.assertHypoTokens(hypos[0][0], [w1, eos])
        self.assertHypoScore(hypos[0][0], [0.9, 1.0])
        # sentence 1, beam 2
        self.assertHypoTokens(hypos[0][1], [w2, w1, w2, eos])
        self.assertHypoScore(hypos[0][1], [0.1, 0.9, 0.9, 1.0])
        # sentence 2, beam 1
        self.assertHypoTokens(hypos[1][0], [w1, w2, w1, eos])
        self.assertHypoScore(hypos[1][0], [0.7, 0.4, 0.4, 1.0])
        # sentence 2, beam 2
        self.assertHypoTokens(hypos[1][1], [w1, w2, eos])
        self.assertHypoScore(hypos[1][1], [0.7, 0.4, 0.6])

    def test_without_normalization(self):
        # Sentence 1: unchanged from the normalized case
        # Sentence 2: beams swap order
        generator = SequenceGenerator(
            [self.model], self.tgt_dict, beam_size=2, normalize_scores=False
        )
        hypos = generator.forward(self.sample)
        eos, w1, w2 = self.tgt_dict.eos(), self.w1, self.w2
        # sentence 1, beam 1
        self.assertHypoTokens(hypos[0][0], [w1, eos])
        self.assertHypoScore(hypos[0][0], [0.9, 1.0], normalized=False)
        # sentence 1, beam 2
        self.assertHypoTokens(hypos[0][1], [w2, w1, w2, eos])
        self.assertHypoScore(hypos[0][1], [0.1, 0.9, 0.9, 1.0], normalized=False)
        # sentence 2, beam 1
        self.assertHypoTokens(hypos[1][0], [w1, w2, eos])
        self.assertHypoScore(hypos[1][0], [0.7, 0.4, 0.6], normalized=False)
        # sentence 2, beam 2
        self.assertHypoTokens(hypos[1][1], [w1, w2, w1, eos])
        self.assertHypoScore(hypos[1][1], [0.7, 0.4, 0.4, 1.0], normalized=False)

    def test_with_lenpen_favoring_short_hypos(self):
        lenpen = 0.6
        generator = SequenceGenerator(
            [self.model], self.tgt_dict, beam_size=2, len_penalty=lenpen
        )
        hypos = generator.forward(self.sample)
        eos, w1, w2 = self.tgt_dict.eos(), self.w1, self.w2
        # sentence 1, beam 1
        self.assertHypoTokens(hypos[0][0], [w1, eos])
        self.assertHypoScore(hypos[0][0], [0.9, 1.0], lenpen=lenpen)
        # sentence 1, beam 2
        self.assertHypoTokens(hypos[0][1], [w2, w1, w2, eos])
        self.assertHypoScore(hypos[0][1], [0.1, 0.9, 0.9, 1.0], lenpen=lenpen)
        # sentence 2, beam 1
        self.assertHypoTokens(hypos[1][0], [w1, w2, eos])
        self.assertHypoScore(hypos[1][0], [0.7, 0.4, 0.6], lenpen=lenpen)
        # sentence 2, beam 2
        self.assertHypoTokens(hypos[1][1], [w1, w2, w1, eos])
        self.assertHypoScore(hypos[1][1], [0.7, 0.4, 0.4, 1.0], lenpen=lenpen)

    def test_with_lenpen_favoring_long_hypos(self):
        lenpen = 5.0
        generator = SequenceGenerator(
            [self.model], self.tgt_dict, beam_size=2, len_penalty=lenpen
        )
        hypos = generator.forward(self.sample)
        eos, w1, w2 = self.tgt_dict.eos(), self.w1, self.w2
        # sentence 1, beam 1
        self.assertHypoTokens(hypos[0][0], [w2, w1, w2, eos])
        self.assertHypoScore(hypos[0][0], [0.1, 0.9, 0.9, 1.0], lenpen=lenpen)
        # sentence 1, beam 2
        self.assertHypoTokens(hypos[0][1], [w1, eos])
        self.assertHypoScore(hypos[0][1], [0.9, 1.0], lenpen=lenpen)
        # sentence 2, beam 1
        self.assertHypoTokens(hypos[1][0], [w1, w2, w1, eos])
        self.assertHypoScore(hypos[1][0], [0.7, 0.4, 0.4, 1.0], lenpen=lenpen)
        # sentence 2, beam 2
        self.assertHypoTokens(hypos[1][1], [w1, w2, eos])
        self.assertHypoScore(hypos[1][1], [0.7, 0.4, 0.6], lenpen=lenpen)

    def test_maxlen(self):
        generator = SequenceGenerator([self.model], self.tgt_dict, beam_size=2, max_len_b=2)
        hypos = generator.forward(self.sample)
        eos, w1, w2 = self.tgt_dict.eos(), self.w1, self.w2
        # sentence 1, beam 1
        self.assertHypoTokens(hypos[0][0], [w1, eos])
        self.assertHypoScore(hypos[0][0], [0.9, 1.0])
        # sentence 1, beam 2
        self.assertHypoTokens(hypos[0][1], [w2, w2, eos])
        self.assertHypoScore(hypos[0][1], [0.1, 0.1, 0.6])
        # sentence 2, beam 1
        self.assertHypoTokens(hypos[1][0], [w1, w2, eos])
        self.assertHypoScore(hypos[1][0], [0.7, 0.4, 0.6])
        # sentence 2, beam 2
        self.assertHypoTokens(hypos[1][1], [w2, w2, eos])
        self.assertHypoScore(hypos[1][1], [0.3, 0.9, 0.01])

    def test_encoder_with_different_output_len(self):
<<<<<<< HEAD
        generator = SequenceGenerator(self.tgt_dict, beam_size=2, max_len_b=2)
        args = self.model.encoder.args
        task = test_utils.TestTranslationTask.setup_task(args, self.tgt_dict, self.tgt_dict)
        reshaping_model = test_utils.TestReshapingModel.build_model(args, task)
        hypos = generator.generate([reshaping_model], self.sample)
=======
        args = self.model.encoder.args
        task = test_utils.TestTranslationTask.setup_task(args, self.tgt_dict, self.tgt_dict)
        reshaping_model = test_utils.TestReshapingModel.build_model(args, task)
        generator = SequenceGenerator([reshaping_model], self.tgt_dict, beam_size=2, max_len_b=2)
        hypos = generator.forward(self.sample)
>>>>>>> 38f35ccc
        for sent in [0, 1]:
            for beam in [0, 1]:
                assert hypos[sent][beam]['attention'] is not None


class TestDiverseBeamSearch(TestSequenceGeneratorBase):

    def setUp(self):
        # construct dummy dictionary
        d = test_utils.dummy_dictionary(vocab_size=2)
        self.assertEqual(d.pad(), 1)
        self.assertEqual(d.eos(), 2)
        self.assertEqual(d.unk(), 3)
        self.eos = d.eos()
        self.w1 = 4
        self.w2 = 5

        # construct source data
        self.src_tokens = torch.LongTensor([
            [self.w1, self.w2, self.eos],
            [self.w1, self.w2, self.eos],
        ])
        self.src_lengths = torch.LongTensor([2, 2])

        args = argparse.Namespace()
        unk = 0.
        args.beam_probs = [
            # step 0:
            torch.FloatTensor([
                # eos      w1   w2
                # sentence 1:
                [0.0, unk, 0.9, 0.1],  # beam 1
                [0.0, unk, 0.9, 0.1],  # beam 2
                # sentence 2:
                [0.0, unk, 0.7, 0.3],
                [0.0, unk, 0.7, 0.3],
            ]),
            # step 1:
            torch.FloatTensor([
                # eos      w1   w2
                # sentence 1:
                [0.0, unk, 0.6, 0.4],
                [0.0, unk, 0.6, 0.4],
                # sentence 2:
                [0.25, unk, 0.35, 0.4],
                [0.25, unk, 0.35, 0.4],
            ]),
            # step 2:
            torch.FloatTensor([
                # eos      w1   w2
                # sentence 1:
                [1.0, unk, 0.0, 0.0],
                [1.0, unk, 0.0, 0.0],
                # sentence 2:
                [0.9, unk, 0.1, 0.0],
                [0.9, unk, 0.1, 0.0],
            ]),
        ]

        task = test_utils.TestTranslationTask.setup_task(args, d, d)
        self.model = task.build_model(args)
        self.tgt_dict = task.target_dictionary

    def test_diverse_beam_search(self):
        search_strategy = search.DiverseBeamSearch(self.tgt_dict, num_groups=2, diversity_strength=0.)
        generator = SequenceGenerator(
            [self.model], self.tgt_dict, beam_size=2, search_strategy=search_strategy,
        )
        sample = {'net_input': {'src_tokens': self.src_tokens, 'src_lengths': self.src_lengths}}
        hypos = generator.forward(sample)
        eos, w1, w2 = self.eos, self.w1, self.w2
        # sentence 1, beam 1
        self.assertHypoTokens(hypos[0][0], [w1, w1, eos])
        self.assertHypoScore(hypos[0][0], [0.9, 0.6, 1.0])
        # sentence 1, beam 2
        self.assertHypoTokens(hypos[0][1], [w1, w1, eos])
        self.assertHypoScore(hypos[0][1], [0.9, 0.6, 1.0])
        # sentence 2, beam 1
        self.assertHypoTokens(hypos[1][0], [w1, w2, eos])
        self.assertHypoScore(hypos[1][0], [0.7, 0.4, 0.9])
        # sentence 2, beam 2
        self.assertHypoTokens(hypos[1][1], [w1, w2, eos])
        self.assertHypoScore(hypos[1][1], [0.7, 0.4, 0.9])


class TestDiverseSiblingsSearch(TestDiverseBeamSearch):
    def assertHypoScore(
        self, hypo, pos_probs, sibling_rank, diversity_rate, normalized=True, lenpen=1.0
    ):
        pos_scores = torch.FloatTensor(pos_probs).log()
        pos_scores.sub_(torch.Tensor(sibling_rank) * diversity_rate)
        self.assertAlmostEqual(hypo["positional_scores"], pos_scores)
        self.assertEqual(pos_scores.numel(), hypo["tokens"].numel())
        score = pos_scores.sum()
        if normalized:
            score /= pos_scores.numel() ** lenpen
        self.assertLess(abs(score - hypo["score"]), 1e-6)

    def test_diverse_beam_search(self):
        search_strategy = search.DiverseSiblingsSearch(
            self.tgt_dict, diversity_rate=0.5
        )
        generator = SequenceGenerator(
            [self.model], self.tgt_dict, beam_size=2, search_strategy=search_strategy
        )
        sample = {
            "net_input": {
                "src_tokens": self.src_tokens,
                "src_lengths": self.src_lengths,
            }
        }
        hypos = generator.forward(sample)
        eos, w1, w2 = self.eos, self.w1, self.w2
        # sentence 1, beam 1
        self.assertHypoTokens(hypos[0][0], [w1, w1, eos])
        self.assertHypoScore(hypos[0][0], [0.9, 0.6, 1.0], [0, 1, 1], 0.5)
        # sentence 1, beam 2
        self.assertHypoTokens(hypos[0][1], [w1, w2, eos])
        self.assertHypoScore(hypos[0][1], [0.9, 0.4, 1.0], [0, 2, 1], 0.5)
        # sentence 2, beam 1
        self.assertHypoTokens(hypos[1][0], [w1, w2, eos])
        self.assertHypoScore(hypos[1][0], [0.7, 0.4, 0.9], [0, 1, 1], 0.5)
        # sentence 2, beam 2
        self.assertHypoTokens(hypos[1][1], [w1, w1, eos])
        self.assertHypoScore(hypos[1][1], [0.7, 0.35, 0.9], [0, 2, 1], 0.5)


class TestTopPSamplingSearch(TestSequenceGeneratorBase):

    def setUp(self):
        # construct dummy dictionary
        d = test_utils.dummy_dictionary(vocab_size=2)
        self.assertEqual(d.pad(), 1)
        self.assertEqual(d.eos(), 2)
        self.assertEqual(d.unk(), 3)
        self.eos = d.eos()
        self.w1 = 4
        self.w2 = 5

        # construct source data
        self.src_tokens = torch.LongTensor([
            [self.w1, self.w2, self.eos],
            [self.w1, self.w2, self.eos],
        ])
        self.src_lengths = torch.LongTensor([2, 2])

        args = argparse.Namespace()
        unk = 0.
        # The minimal probability of top 2 tokens.
        self.min_top2_prob = 0.75
        # The minimal probability of the top 1 token.
        self.min_top1_prob = 0.4

        w1_prob = self.min_top1_prob
        w2_prob = self.min_top2_prob - self.min_top1_prob
        eos_prob = 1 - self.min_top2_prob

        args.beam_probs = [
            # step 0:
            torch.FloatTensor([
                # eos      w1   w2
                [0.0, unk, 1.0, 0.0],
                [0.0, unk, 1.0, 0.0],
                [0.0, unk, 1.0, 0.0],
                [0.0, unk, 1.0, 0.0],
            ]),
            # step 1:
            torch.FloatTensor([
                # eos           w1       w2
                [eos_prob, unk, w1_prob, w2_prob],
                [eos_prob, unk, w1_prob, w2_prob],
                [eos_prob, unk, w1_prob, w2_prob],
                [eos_prob, unk, w1_prob, w2_prob],
            ]),
            # step 2:
            torch.FloatTensor([
                # eos      w1   w2
                [1.0, unk, 0.0, 0.0],
                [1.0, unk, 0.0, 0.0],
                [1.0, unk, 0.0, 0.0],
                [1.0, unk, 0.0, 0.0],
            ]),
        ]

        task = test_utils.TestTranslationTask.setup_task(args, d, d)
        self.model = task.build_model(args)
        self.tgt_dict = task.target_dictionary

    def test_topp_sampling_search_low_prob(self):
        # Given a prob low enough to top-P sampling, we expect only the top
        # 1 token to be sampled, which always results in the same output.
        low_sampling_topp = self.min_top1_prob/2.0
        search_strategy = search.Sampling(self.tgt_dict, sampling_topp=low_sampling_topp)
        generator = SequenceGenerator(
            [self.model], self.tgt_dict, beam_size=2, search_strategy=search_strategy)
        sample = {
            'net_input': {
                'src_tokens': self.src_tokens,
                'src_lengths': self.src_lengths
            }
        }
        hypos = generator.forward(sample)
        eos, w1 = self.eos, self.w1
        # sentence 1, beam 1
        self.assertHypoTokens(hypos[0][0], [w1, w1, eos])
        self.assertHypoScore(hypos[0][0], [1.0, 0.4, 1.0])
        # sentence 1, beam 2
        self.assertHypoTokens(hypos[0][1], [w1, w1, eos])
        self.assertHypoScore(hypos[0][1], [1.0, 0.4, 1.0])
        # sentence 2, beam 1
        self.assertHypoTokens(hypos[1][0], [w1, w1, eos])
        self.assertHypoScore(hypos[1][0], [1.0, 0.4, 1.0])
        # sentence 2, beam 2
        self.assertHypoTokens(hypos[1][1], [w1, w1, eos])
        self.assertHypoScore(hypos[1][1], [1.0, 0.4, 1.0])

    def test_topp_sampling_search_high_prob(self):
        # Given a prob high enough to top-P sampling, any of the top 2
        # tokens could be sampled. This can cause different outputs.
        high_sampling_topp = (self.min_top1_prob+self.min_top2_prob)/2.0
        search_strategy = search.Sampling(self.tgt_dict, sampling_topp=high_sampling_topp)
        generator = SequenceGenerator(
            [self.model], self.tgt_dict, beam_size=2, search_strategy=search_strategy)
        sample = {
            'net_input': {
                'src_tokens': self.src_tokens,
                'src_lengths': self.src_lengths
            }
        }
        hypos = generator.forward(sample)
        eos, w1, w2 = self.eos, self.w1, self.w2
        # sentence 1, beam 1
        self.assertTrue(self.hypoTokens(hypos[0][0], [w1, w1, eos]) or
                        self.hypoTokens(hypos[0][0], [w1, w2, eos]))
        self.assertTrue(self.hypoScore(hypos[0][0], [1.0, 0.4, 1.0]) or
                        self.hypoScore(hypos[0][0], [1.0, 0.35, 1.0]))

        # sentence 1, beam 2
        self.assertTrue(self.hypoTokens(hypos[0][1], [w1, w1, eos]) or
                        self.hypoTokens(hypos[0][1], [w1, w2, eos]))
        self.assertTrue(self.hypoScore(hypos[0][1], [1.0, 0.4, 1.0]) or
                        self.hypoScore(hypos[0][1], [1.0, 0.35, 1.0]))

        # sentence 2, beam 1
        self.assertTrue(self.hypoTokens(hypos[1][0], [w1, w1, eos]) or
                        self.hypoTokens(hypos[1][0], [w1, w2, eos]))
        self.assertTrue(self.hypoScore(hypos[1][0], [1.0, 0.4, 1.0]) or
                        self.hypoScore(hypos[1][0], [1.0, 0.35, 1.0]))

        # sentence 2, beam 2
        self.assertTrue(self.hypoTokens(hypos[1][1], [w1, w1, eos]) or
                        self.hypoTokens(hypos[1][1], [w1, w2, eos]))
        self.assertTrue(self.hypoScore(hypos[1][1], [1.0, 0.4, 1.0]) or
                        self.hypoScore(hypos[1][1], [1.0, 0.35, 1.0]))

    def hypoTokens(self, hypo, tokens):
        return self.tensorEqual(hypo['tokens'], torch.LongTensor(tokens))

    def hypoScore(self, hypo, pos_probs, normalized=True, lenpen=1.):
        pos_scores = torch.FloatTensor(pos_probs).log()
        if not self.almostEqual(hypo['positional_scores'], pos_scores):
            return False
        if pos_scores.numel() != hypo['tokens'].numel():
            return False
        score = pos_scores.sum()
        if normalized:
            score /= pos_scores.numel() ** lenpen
        return abs(score - hypo['score']) < 1e-6

    def almostEqual(self, t1, t2):
        return t1.size() == t2.size() and (t1 - t2).abs().max() < 1e-4

    def tensorEqual(self, t1, t2):
        return t1.size() == t2.size() and t1.ne(t2).long().sum() == 0


if __name__ == "__main__":
    unittest.main()<|MERGE_RESOLUTION|>--- conflicted
+++ resolved
@@ -304,19 +304,11 @@
         self.assertHypoScore(hypos[1][1], [0.3, 0.9, 0.01])
 
     def test_encoder_with_different_output_len(self):
-<<<<<<< HEAD
-        generator = SequenceGenerator(self.tgt_dict, beam_size=2, max_len_b=2)
-        args = self.model.encoder.args
-        task = test_utils.TestTranslationTask.setup_task(args, self.tgt_dict, self.tgt_dict)
-        reshaping_model = test_utils.TestReshapingModel.build_model(args, task)
-        hypos = generator.generate([reshaping_model], self.sample)
-=======
         args = self.model.encoder.args
         task = test_utils.TestTranslationTask.setup_task(args, self.tgt_dict, self.tgt_dict)
         reshaping_model = test_utils.TestReshapingModel.build_model(args, task)
         generator = SequenceGenerator([reshaping_model], self.tgt_dict, beam_size=2, max_len_b=2)
         hypos = generator.forward(self.sample)
->>>>>>> 38f35ccc
         for sent in [0, 1]:
             for beam in [0, 1]:
                 assert hypos[sent][beam]['attention'] is not None
