# Copyright (c) 2017-present, FBK.
# All rights reserved.
#
# This source code is licensed under the license found in the LICENSE file in
# the root directory of this source tree. An additional grant of patent rights
# can be found in the PATENTS file in the same directory.
import logging
import math
from itertools import groupby

import torch
import torch.nn as nn
import torch.nn.functional as F
from typing import Optional, NamedTuple

from examples.speech_recognition.modules.conv_attention_2d import ConvAttention2D
from examples.speech_recognition.modules.conv_transformer_layer import ConvTransformerEncoderLayer
from examples.speech_recognition.modules.positional_embedding_audio import PositionalEmbeddingAudio
from fairseq import utils
from fairseq.models import register_model, FairseqEncoderDecoderModel, fconv, register_model_architecture, FairseqEncoder
from fairseq.models.transformer import TransformerDecoder, EncoderOut, TransformerModel

logger = logging.getLogger(__name__)


CTCAwareEncoderOut = NamedTuple(
    'CTCAwareEncoderOut',
    list(EncoderOut._field_types.items()) + [
        ("ctc_out", torch.Tensor),
        ("ctc_padding_mask", torch.Tensor)],)


@register_model('conv_transformer')
class ConvolutionalTransformerModel(FairseqEncoderDecoderModel):
    """
    A transformer model whose encoder has convolutions and convolutional 2D attention layers
    before the self-attention layers.
    Please see Di Gangi et al., Enhancing Transformer for End-to-end Speech-to-Text Translation
    (https://www.aclweb.org/anthology/W19-6603.pdf).
    """
    def __init__(self, encoder, decoder):
        super().__init__(encoder, decoder)

    @staticmethod
    def add_args(parser):
        """Add model-specific arguments to the parser."""
        parser.add_argument(
            "--input-feat-per-channel",
            type=int,
            metavar="N",
            help="encoder input dimension per input channel",
        )
        TransformerModel.add_args(parser)
        parser.add_argument('--encoder-convolutions', type=str, metavar='EXPR',
                            help='encoder layers [(dim, kernel_size), ...]')
        parser.add_argument('--normalization-constant', type=float, default=1.0)
        parser.add_argument('--no-attn-2d', action='store_true', default=False,
                            help="Whether to use 2d attention")
        parser.add_argument('--distance-penalty', type=str, default=False,
                            choices=['log', 'gauss'],
                            help='Add distance penalty to the encoder')
        parser.add_argument('--init-variance', type=float, default=1.0,
                            help='Initialization value for variance')
        parser.add_argument('--ctc-compress-out',  action='store_true', default=False,
                            help="If set, compress the CTC output based on predictions")
        parser.add_argument('--ctc-compress-strategy', type=str, default="avg",
                            choices=['avg', 'weighted', 'softmax'],
                            help="Strategy to use when compressing CTC output")
        parser.add_argument('--freeze-pretrained', action='store_true',
                            help='if set, all params loaded from the pretrained model are freezed')

    @classmethod
    def build_model(cls, args, task):
        """Build a new model instance."""

        # make sure all arguments are present in older models
        base_architecture(args)

        if not hasattr(args, 'max_source_positions'):
            args.max_source_positions = 100000
        if not hasattr(args, 'max_target_positions'):
            args.max_target_positions = 100000

        src_dict, tgt_dict = task.source_dictionary, task.target_dictionary

        def build_embedding(dictionary, embed_dim, path=None):
            num_embeddings = len(dictionary)
            padding_idx = dictionary.pad()
            emb = Embedding(num_embeddings, embed_dim, padding_idx)
            # if provided, load from preloaded dictionaries
            if path:
                embed_dict = utils.parse_embedding(path)
                utils.load_embedding(embed_dict, dictionary, emb)
            return emb

        decoder_embed_tokens = build_embedding(
            tgt_dict, args.decoder_embed_dim, args.decoder_embed_path)
        encoder = ConvolutionalTransformerEncoder(
            args, src_dict if src_dict is not None else tgt_dict, audio_features=args.input_feat_per_channel)
        decoder = TransformerDecoder(args, tgt_dict, decoder_embed_tokens)
        return ConvolutionalTransformerModel(encoder, decoder)

    def raw_state_dict_upgrade(self, state_dict):
        if self.encoder.ctc_compress_out and "encoder.ctc_fc.weight" not in state_dict["model"]:
            if "ctc_aware_model.fc_out.weight" in state_dict["criterion"]:
                state_dict["model"]["encoder.ctc_fc.weight"] = \
                    state_dict["criterion"]["ctc_aware_model.fc_out.weight"]
                state_dict["model"]["encoder.ctc_fc.bias"] = \
                    state_dict["criterion"]["ctc_aware_model.fc_out.bias"]
        return state_dict

    def load_state_dict(self, state_dict, strict=True, args=None):
        loaded_model = super().load_state_dict(state_dict, strict)
        if getattr(args, "freeze_pretrained", False):
            logger.info("Freezing pretrained weights")
            for p_name, p_val in loaded_model.named_parameters():
                if p_name in state_dict["model"]:
                    p_val.requires_grad = False
        return loaded_model


class ConvolutionalTransformerEncoder(FairseqEncoder):
    """
    Transformer encoder consisting of specified convolution layers, 2D attention layers and
    *args.encoder_layers* transformer layers.

    Args:
        args (argparse.Namespace): parsed command-line arguments
        dictionary (~fairseq.data.Dictionary): encoding dictionary
        embed_tokens (torch.nn.Embedding): input embedding
    """
    def __init__(self, args, dictionary, audio_features=40):
        super().__init__(dictionary)
        convolutions = eval(args.encoder_convolutions) if args.encoder_convolutions is not None else ((512, 3),) * 2
        stride = 2
        self.dropout = args.dropout

        self.activation_fn = utils.get_activation_fn(
            activation=getattr(args, "activation_fn", "relu")
        )

        convolutions = fconv.extend_conv_spec(convolutions)
        self.convolutions = nn.ModuleList()
        in_channels = 1
        for i, (out_channels, kernel_size, kernel_width) in enumerate(convolutions):
            if kernel_size % 2 == 1:
                padding = kernel_size // 2
            else:
                padding = 0
            self.convolutions.append(Conv2D(
                in_channels, out_channels, kernel_size, dropout=self.dropout, padding=padding, stride=stride))
            in_channels = out_channels
        if args.attn_2d:
            self.attn_2d = nn.ModuleList(
                [ConvAttention2D(out_channels, 4, dropout=self.dropout) for _ in range(2)])
        self.bn = nn.ModuleList([BatchNorm(out_channels) for _ in range(len(convolutions))])

        if args.distance_penalty == True:
            args.distance_penalty = 'log'

        flat_dim = audio_features
        for _ in range(len(self.convolutions)):
            flat_dim = math.ceil(flat_dim / stride)
        flat_dim *= out_channels
        self.fc3 = Linear(flat_dim, args.encoder_embed_dim)
        self.embed_positions = PositionalEmbeddingAudio(
            args.max_source_positions, args.encoder_embed_dim, 0, learned=args.encoder_learned_pos,
        ) if not args.no_token_positional_embeddings else None
        self.layer_wise_attention = getattr(args, "layer_wise_attention", False)
        self.encoder_layerdrop = args.encoder_layerdrop

        self.layers = nn.ModuleList([])
        self.layers.extend(
            [ConvTransformerEncoderLayer(args) for _ in range(args.encoder_layers)]
        )
        self.num_layers = len(self.layers)

        if args.encoder_normalize_before:
            self.layer_norm = LayerNorm(args.encoder_embed_dim)
        else:
            self.layer_norm = None
        if getattr(args, "layernorm_embedding", False):
            self.layernorm_embedding = LayerNorm(args.encoder_embed_dim)
        else:
            self.layernorm_embedding = None
        self.ctc_compress_out = args.ctc_compress_out
        if self.ctc_compress_out:
            self.ctc_fc = nn.Linear(args.encoder_embed_dim, len(dictionary))
            assert args.criterion == "ctc_multi_loss"
            self.ctc_layer = args.ctc_encoder_layer
            self.ctc_compress_method = getattr(CTCCompressStrategy, args.ctc_compress_strategy)

    def forward(
        self,
        src_tokens,
        src_lengths,
        cls_input: Optional[torch.Tensor] = None,
        return_all_hiddens: bool = False,
    ):
        x = src_tokens.unsqueeze(1)
        for i, conv in enumerate(self.convolutions):
            if conv.kernel_size[0] % 2 == 1:
                # padding is implicit in the conv
                x = conv(x)
            else:
                padding_l = (conv.kernel_size[0] - 1) // 2
                padding_r = conv.kernel_size[0] // 2
                x = F.pad(x, (0, 0, 0, 0, padding_l, padding_r))
                x = conv(x)
            x = self.bn[i](self.activation_fn(x))
            src_lengths = torch.ceil(src_lengths.float() / 2).long()
            x = F.dropout(x, p=max(self.dropout, .1), training=self.training)

        if hasattr(self, 'attn_2d'):
            residual = x
            x, _ = self.attn_2d[0](query=x, key=x, value=x)
            x = x + residual
            residual = x
            x, _ = self.attn_2d[1](query=x, key=x, value=x)
            x = x + residual

        # B x Cout x T x F -> T x B x C
        bsz, out_channels, time, feats = x.size()
        x = x.transpose(1, 2).contiguous().view(bsz, time, -1).contiguous().transpose(0, 1)
        x = self.activation_fn(self.fc3(x))

        x = x + self.embed_positions(x.transpose(0, 1), src_lengths).transpose(0, 1)
        if self.layernorm_embedding is not None:
            x = self.layernorm_embedding(x)
        x = F.dropout(x, p=self.dropout, training=self.training)

        encoder_padding_mask = self.create_mask(src_lengths)

        encoder_states = [] if return_all_hiddens else None

        # encoder layers
        for l_idx, layer in enumerate(self.layers):
            # add LayerDrop (see https://arxiv.org/abs/1909.11556 for description)
            dropout_probability = torch.empty(1).uniform_()
            if not self.training or (dropout_probability > self.encoder_layerdrop):
                x = layer(x, encoder_padding_mask)
                if self.ctc_compress_out and self.ctc_layer == l_idx + 1:
                    ctc_padding_mask = encoder_padding_mask
                    x_ctc, x, src_lengths = self.average_same_ctc_features(x, src_lengths)
                    encoder_padding_mask = self.create_mask(src_lengths)

                if return_all_hiddens:
                    assert encoder_states is not None
                    encoder_states.append(x)

        if self.layer_norm is not None:
            x = self.layer_norm(x)
            if return_all_hiddens:
                encoder_states[-1] = x
        if self.ctc_compress_out:
            return CTCAwareEncoderOut(
                encoder_out=x,  # T x B x C
                encoder_padding_mask=encoder_padding_mask,  # B x T
                encoder_embedding=None,
                encoder_states=encoder_states,  # List[T x B x C]
                ctc_out=x_ctc,  # T x B x D
                ctc_padding_mask=ctc_padding_mask
            )
        else:
            return EncoderOut(
                encoder_out=x,  # T x B x C
                encoder_padding_mask=encoder_padding_mask,  # B x T
                encoder_embedding=None,
                encoder_states=encoder_states,  # List[T x B x C]
            )

<<<<<<< HEAD
    def average_same_ctc_features(self, x, src_lengths):
        x_ctc = self.ctc_fc(x)
        with torch.no_grad():
            batch_predicted = []
            prob_ctc = F.softmax(x_ctc, dim=-1).transpose(0, 1)  # from T x B x D to B x T x D
            for b in range(prob_ctc.shape[0]):
                predicted = prob_ctc[b][: src_lengths[b]].argmax(-1).tolist()
                batch_predicted.append([(p[0], len(list(p[1]))) for p in groupby(predicted)])

            new_lengths = [len(p) for p in batch_predicted]
            weights_matrix = self.ctc_compress_method(prob_ctc, batch_predicted, new_lengths, x.dtype, x.device)
        # x is T x B x C -> B x C x T; weights_matrix is B x T x T'
        compressed_output = x.permute(1, 2, 0).bmm(weights_matrix)  # B x C x T'
        return x_ctc, compressed_output.permute(2, 0, 1), src_lengths.new(new_lengths)
=======
        return EncoderOut(
            encoder_out=x,  # T x B x C
            encoder_padding_mask=encoder_padding_mask,  # B x T
            encoder_embedding=None,
            encoder_states=encoder_states,  # List[T x B x C]
            src_tokens=src_tokens,
            src_lengths=src_lengths
        )
>>>>>>> e100e7a1

    def create_mask(self, lengths):
        max_len = max(lengths)
        mask = lengths.new_zeros(len(lengths), max_len).bool()
        for i, l in enumerate(lengths):
            mask[i, l:] = 1
        if not mask.any():
            mask = None
        return mask

    @property
    def output_batch_first(self):
        return False

    def reorder_encoder_out(self, encoder_out, new_order):
        """
        Reorder encoder output according to *new_order*.

        Args:
            encoder_out: output from the ``forward()`` method
            new_order (LongTensor): desired order

        Returns:
            *encoder_out* rearranged according to *new_order*
        """
        if encoder_out.encoder_out is not None:
            encoder_out = encoder_out._replace(
                encoder_out=encoder_out.encoder_out.index_select(1, new_order)
            )
        if encoder_out.encoder_padding_mask is not None:
            encoder_out = encoder_out._replace(
                encoder_padding_mask=encoder_out.encoder_padding_mask.index_select(
                    0, new_order
                )
            )
        if encoder_out.encoder_embedding is not None:
            encoder_out = encoder_out._replace(
                encoder_embedding=encoder_out.encoder_embedding.index_select(
                    0, new_order
                )
            )
        if encoder_out.encoder_states is not None:
            for idx, state in enumerate(encoder_out.encoder_states):
                encoder_out.encoder_states[idx] = state.index_select(1, new_order)
        return encoder_out


def Conv2D(in_channels, out_channels, kernel_size, dropout=0, **kwargs):
    """Weight-normalized Conv2d layer"""
    m = nn.Conv2d(in_channels, out_channels, kernel_size=kernel_size, **kwargs)
    std = math.sqrt((4 * (1.0 - dropout)) / (m.kernel_size[0] * in_channels))
    nn.init.normal_(m.weight, mean=0, std=std)
    nn.init.constant_(m.bias, 0)
    return m


def Embedding(num_embeddings, embedding_dim, padding_idx):
    m = nn.Embedding(num_embeddings, embedding_dim, padding_idx=padding_idx)
    nn.init.normal_(m.weight, mean=0, std=embedding_dim ** -0.5)
    nn.init.constant_(m.weight[padding_idx], 0)
    return m


def BatchNorm(embedding_dim):
    m = nn.BatchNorm2d(embedding_dim)
    nn.init.constant_(m.weight, 1)
    nn.init.constant_(m.bias, 0)
    return m


def Linear(in_features, out_features, bias=True):
    m = nn.Linear(in_features, out_features, bias)
    nn.init.xavier_uniform_(m.weight)
    nn.init.constant_(m.bias, 0.)
    return m


def LayerNorm(embedding_dim):
    m = nn.LayerNorm(embedding_dim)
    nn.init.constant_(m.weight, 1)
    nn.init.constant_(m.bias, 0)
    return m


class CTCCompressStrategy:
    @staticmethod
    def avg(prob_ctc, predicted, new_lengths, dtype, device):
        new_maxlen = max(new_lengths)
        weights_matrix = torch.zeros((prob_ctc.shape[0], prob_ctc.shape[1], new_maxlen), dtype=dtype)
        for b_idx, pred in enumerate(predicted):
            processed_inputs_cnt = 0
            for t_idx, same in enumerate(pred):
                new_processed_inputs_cnt = processed_inputs_cnt + same[1]
                weights_matrix[b_idx, processed_inputs_cnt:new_processed_inputs_cnt, t_idx] = 1.0 / same[1]
                processed_inputs_cnt = new_processed_inputs_cnt
        return weights_matrix.to(device)

    @staticmethod
    def weighted(prob_ctc, predicted, new_lengths, dtype, device):
        new_maxlen = max(new_lengths)
        weights_matrix = torch.zeros((prob_ctc.shape[0], prob_ctc.shape[1], new_maxlen), dtype=dtype, device=device)
        for b_idx, pred in enumerate(predicted):
            processed_inputs_cnt = 0
            for t_idx, same in enumerate(pred):
                new_processed_inputs_cnt = processed_inputs_cnt + same[1]
                # Get the probabilities of the prediction for the different time steps as weight
                weights = prob_ctc[b_idx, processed_inputs_cnt:new_processed_inputs_cnt, same[0]]
                weights_matrix[b_idx, processed_inputs_cnt:new_processed_inputs_cnt, t_idx] = \
                    weights / weights.sum()
                processed_inputs_cnt = new_processed_inputs_cnt
        return weights_matrix

    @staticmethod
    def softmax(prob_ctc, predicted, new_lengths, dtype, device):
        new_maxlen = max(new_lengths)
        weights_matrix = torch.zeros((prob_ctc.shape[0], prob_ctc.shape[1], new_maxlen), dtype=dtype, device=device)
        for b_idx, pred in enumerate(predicted):
            processed_inputs_cnt = 0
            for t_idx, same in enumerate(pred):
                new_processed_inputs_cnt = processed_inputs_cnt + same[1]
                # Get the probabilities of the prediction for the different time steps as weight
                weights = F.softmax(prob_ctc[b_idx, processed_inputs_cnt:new_processed_inputs_cnt, same[0]])
                weights_matrix[b_idx, processed_inputs_cnt:new_processed_inputs_cnt, t_idx] = \
                    weights / weights.sum()
                processed_inputs_cnt = new_processed_inputs_cnt
        return weights_matrix


@register_model_architecture('conv_transformer', 'conv_transformer')
def base_architecture(args):
    args.dropout = getattr(args, 'dropout', 0.3)
    args.normalization_constant = getattr(args, 'normalization_constant', 0.5)
    args.attention_dropout = getattr(args, 'attention_dropout', 0.1)
    args.relu_dropout = getattr(args, 'relu_dropout', 0.1)
    args.attn_2d = not getattr(args, 'no_attn_2d', False)
    args.no_token_positional_embeddings = getattr(
        args, "no_token_positional_embeddings", False
    )
    args.share_decoder_input_output_embed = getattr(
        args, "share_decoder_input_output_embed", False
    )

    args.encoder_embed_dim = getattr(args, 'encoder_embed_dim', 256)
    args.decoder_embed_path = getattr(args, "decoder_embed_path", None)
    args.encoder_convolutions = getattr(args, 'encoder_convolutions', '[(64, 3, 3)] * 2')
    args.encoder_layers = getattr(args, 'encoder_layers', 6)
    args.encoder_ffn_embed_dim = getattr(args, 'encoder_ffn_embed_dim', 768)
    args.encoder_attention_heads = getattr(args, 'encoder_attention_heads', 4)
    args.encoder_learned_pos = getattr(args, 'encoder_learned_pos', False)
    args.encoder_normalize_before = getattr(args, 'encoder_normalize_before', True)
    args.distance_penalty = getattr(args, 'distance_penalty', False)

    args.decoder_embed_dim = getattr(args, 'decoder_embed_dim', 256)
    args.decoder_layers = getattr(args, 'decoder_layers', 6)
    args.decoder_out_embed_dim = getattr(args, 'decoder_out_embed_dim', 256)
    args.decoder_output_dim = getattr(args, 'decoder_output_dim', 256)
    args.decoder_ffn_embed_dim = getattr(args, 'decoder_ffn_embed_dim', 768)
    args.decoder_attention_heads = getattr(args, 'decoder_attention_heads', 4)
    args.decoder_learned_pos = getattr(args, 'decoder_learned_pos', False)
    args.decoder_normalize_before = getattr(args, 'decoder_normalize_before', True)

    args.no_scale_embedding = getattr(args, "no_scale_embedding", False)
    args.layernorm_embedding = getattr(args, "layernorm_embedding", False)
    args.adaptive_softmax_cutoff = getattr(args, "adaptive_softmax_cutoff", None)
    args.adaptive_softmax_dropout = getattr(args, "adaptive_softmax_dropout", 0)
    args.adaptive_input = getattr(args, "adaptive_input", False)


@register_model_architecture('conv_transformer', 'conv_transformer_big')
def speechtransformer_big(args):
    args.dropout = getattr(args, 'dropout', 0.3)
    args.normalization_constant = getattr(args, 'normalization_constant', 0.5)
    args.attention_dropout = getattr(args, 'attention_dropout', 0.1)
    args.relu_dropout = getattr(args, 'relu_dropout', 0.1)
    args.attn_2d = not getattr(args, 'no_attn_2d', False)
    args.no_token_positional_embeddings = getattr(
        args, "no_token_positional_embeddings", False
    )
    args.share_decoder_input_output_embed = getattr(
        args, "share_decoder_input_output_embed", False
    )

    args.encoder_embed_dim = getattr(args, 'encoder_embed_dim', 512)
    args.decoder_embed_path = getattr(args, "decoder_embed_path", None)
    args.encoder_convolutions = getattr(args, 'encoder_convolutions', '[(64, 3, 3)] * 2')
    args.encoder_layers = getattr(args, 'encoder_layers', 6)
    args.encoder_ffn_embed_dim = getattr(args, 'encoder_ffn_embed_dim', 1024)
    args.encoder_attention_heads = getattr(args, 'encoder_attention_heads', 8)
    args.encoder_learned_pos = getattr(args, 'encoder_learned_pos', False)
    args.encoder_normalize_before = getattr(args, 'encoder_normalize_before', True)
    args.distance_penalty = getattr(args, 'distance_penalty', False)

    args.decoder_embed_dim = getattr(args, 'decoder_embed_dim', 512)
    args.decoder_layers = getattr(args, 'decoder_layers', 6)
    args.decoder_out_embed_dim = getattr(args, 'decoder_out_embed_dim', 512)
    args.decoder_output_dim = getattr(args, 'decoder_output_dim', 512)
    args.decoder_ffn_embed_dim = getattr(args, 'decoder_ffn_embed_dim', 1024)
    args.decoder_attention_heads = getattr(args, 'decoder_attention_heads', 8)
    args.decoder_learned_pos = getattr(args, 'decoder_learned_pos', False)
    args.decoder_normalize_before = getattr(args, 'decoder_normalize_before', True)

    args.no_scale_embedding = getattr(args, "no_scale_embedding", False)
    args.layernorm_embedding = getattr(args, "layernorm_embedding", False)
    args.adaptive_softmax_cutoff = getattr(args, "adaptive_softmax_cutoff", None)
    args.adaptive_softmax_dropout = getattr(args, "adaptive_softmax_dropout", 0)
    args.adaptive_input = getattr(args, "adaptive_input", False)


@register_model_architecture('conv_transformer', 'conv_transformer_big2')
def speechtransformer_big2(args):
    args.dropout = getattr(args, 'dropout', 0.3)
    args.normalization_constant = getattr(args, 'normalization_constant', 0.5)
    args.attention_dropout = getattr(args, 'attention_dropout', 0.1)
    args.relu_dropout = getattr(args, 'relu_dropout', 0.1)
    args.attn_2d = not getattr(args, 'no_attn_2d', False)
    args.no_token_positional_embeddings = getattr(
        args, "no_token_positional_embeddings", False
    )
    args.share_decoder_input_output_embed = getattr(
        args, "share_decoder_input_output_embed", False
    )

    args.encoder_embed_dim = getattr(args, 'encoder_embed_dim', 512)
    args.decoder_embed_path = getattr(args, "decoder_embed_path", None)
    args.encoder_convolutions = getattr(args, 'encoder_convolutions', '[(64, 3, 3)] * 2')
    args.encoder_layers = getattr(args, 'encoder_layers', 6)
    args.encoder_ffn_embed_dim = getattr(args, 'encoder_ffn_embed_dim', 2048)
    args.encoder_attention_heads = getattr(args, 'encoder_attention_heads', 8)
    args.encoder_learned_pos = getattr(args, 'encoder_learned_pos', False)
    args.encoder_normalize_before = getattr(args, 'encoder_normalize_before', True)
    args.distance_penalty = getattr(args, 'distance_penalty', False)

    args.decoder_embed_dim = getattr(args, 'decoder_embed_dim', 512)
    args.decoder_layers = getattr(args, 'decoder_layers', 6)
    args.decoder_out_embed_dim = getattr(args, 'decoder_out_embed_dim', 512)
    args.decoder_output_dim = getattr(args, 'decoder_output_dim', 512)
    args.decoder_ffn_embed_dim = getattr(args, 'decoder_ffn_embed_dim', 2048)
    args.decoder_attention_heads = getattr(args, 'decoder_attention_heads', 8)
    args.decoder_learned_pos = getattr(args, 'decoder_learned_pos', False)
    args.decoder_normalize_before = getattr(args, 'decoder_normalize_before', True)

    args.no_scale_embedding = getattr(args, "no_scale_embedding", False)
    args.layernorm_embedding = getattr(args, "layernorm_embedding", False)
    args.adaptive_softmax_cutoff = getattr(args, "adaptive_softmax_cutoff", None)
    args.adaptive_softmax_dropout = getattr(args, "adaptive_softmax_dropout", 0)
    args.adaptive_input = getattr(args, "adaptive_input", False)


@register_model_architecture('conv_transformer', 'conv_transformer_giant')
def speechtransformer_giant(args):
    args.dropout = getattr(args, 'dropout', 0.3)
    args.normalization_constant = getattr(args, 'normalization_constant', 0.5)
    args.attention_dropout = getattr(args, 'attention_dropout', 0.1)
    args.relu_dropout = getattr(args, 'relu_dropout', 0.1)
    args.attn_2d = not getattr(args, 'no_attn_2d', False)
    args.no_token_positional_embeddings = getattr(
        args, "no_token_positional_embeddings", False
    )
    args.share_decoder_input_output_embed = getattr(
        args, "share_decoder_input_output_embed", False
    )

    args.encoder_embed_dim = getattr(args, 'encoder_embed_dim', 1024)
    args.decoder_embed_path = getattr(args, "decoder_embed_path", None)
    args.encoder_convolutions = getattr(args, 'encoder_convolutions', '[(128, 3, 3)] * 2')
    args.encoder_layers = getattr(args, 'encoder_layers', 6)
    args.encoder_ffn_embed_dim = getattr(args, 'encoder_ffn_embed_dim', 4096)
    args.encoder_attention_heads = getattr(args, 'encoder_attention_heads', 16)
    args.encoder_learned_pos = getattr(args, 'encoder_learned_pos', False)
    args.encoder_normalize_before = getattr(args, 'encoder_normalize_before', True)
    args.distance_penalty = getattr(args, 'distance_penalty', False)

    args.decoder_embed_dim = getattr(args, 'decoder_embed_dim', 1024)
    args.decoder_layers = getattr(args, 'decoder_layers', 6)
    args.decoder_out_embed_dim = getattr(args, 'decoder_out_embed_dim', 1024)
    args.decoder_output_dim = getattr(args, 'decoder_output_dim', 1024)
    args.decoder_ffn_embed_dim = getattr(args, 'decoder_ffn_embed_dim', 4096)
    args.decoder_attention_heads = getattr(args, 'decoder_attention_heads', 16)
    args.decoder_learned_pos = getattr(args, 'decoder_learned_pos', False)
    args.decoder_normalize_before = getattr(args, 'decoder_normalize_before', True)

    args.no_scale_embedding = getattr(args, "no_scale_embedding", False)
    args.layernorm_embedding = getattr(args, "layernorm_embedding", False)
    args.adaptive_softmax_cutoff = getattr(args, "adaptive_softmax_cutoff", None)
    args.adaptive_softmax_dropout = getattr(args, "adaptive_softmax_dropout", 0)
    args.adaptive_input = getattr(args, "adaptive_input", False)<|MERGE_RESOLUTION|>--- conflicted
+++ resolved
@@ -258,6 +258,8 @@
                 encoder_padding_mask=encoder_padding_mask,  # B x T
                 encoder_embedding=None,
                 encoder_states=encoder_states,  # List[T x B x C]
+                src_tokens=src_tokens,
+                src_lengths=src_lengths,
                 ctc_out=x_ctc,  # T x B x D
                 ctc_padding_mask=ctc_padding_mask
             )
@@ -267,9 +269,10 @@
                 encoder_padding_mask=encoder_padding_mask,  # B x T
                 encoder_embedding=None,
                 encoder_states=encoder_states,  # List[T x B x C]
+                src_tokens=src_tokens,
+                src_lengths=src_lengths,
             )
 
-<<<<<<< HEAD
     def average_same_ctc_features(self, x, src_lengths):
         x_ctc = self.ctc_fc(x)
         with torch.no_grad():
@@ -284,16 +287,6 @@
         # x is T x B x C -> B x C x T; weights_matrix is B x T x T'
         compressed_output = x.permute(1, 2, 0).bmm(weights_matrix)  # B x C x T'
         return x_ctc, compressed_output.permute(2, 0, 1), src_lengths.new(new_lengths)
-=======
-        return EncoderOut(
-            encoder_out=x,  # T x B x C
-            encoder_padding_mask=encoder_padding_mask,  # B x T
-            encoder_embedding=None,
-            encoder_states=encoder_states,  # List[T x B x C]
-            src_tokens=src_tokens,
-            src_lengths=src_lengths
-        )
->>>>>>> e100e7a1
 
     def create_mask(self, lengths):
         max_len = max(lengths)
